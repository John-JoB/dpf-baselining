--- conflicted
+++ resolved
@@ -1,8 +1,4 @@
-<<<<<<< HEAD
-from typing import Callable
-=======
 from typing import Callable, Union, Dict
->>>>>>> d67ec64b
 from .custom_types import Resampler, ImportanceKernel, ImportanceSampler
 import torch
 from torch import Tensor
@@ -15,10 +11,7 @@
 from warnings import warn
 from .conditional_resampling import ConditionalResampler
 from copy import copy
-<<<<<<< HEAD
-=======
-
->>>>>>> d67ec64b
+
 
 """
 Python module for the core filtering algorithms. 
@@ -147,26 +140,6 @@
                 output[name] = torch.empty((time_extent+1, *temp.size()), device = observation.device, dtype=torch.float32)
                 output[name][0] = temp
         else:
-<<<<<<< HEAD
-            temp = aggregation_function(state = state, weight = weight, likelihood = likelihood, **time_data)
-        output = torch.empty((time_extent+1, *temp.size()), device = observation.device, dtype=torch.float32)
-        output[0] = temp
-        for t in range(1, time_extent+1):
-            try:
-                time_data = self._get_time_data(t, observation=observation, control=control, time=time, series_metadata=series_metadata)
-                prev_state = state
-                prev_weight = weight
-                state, weight, likelihood = self.proposal(prev_state=state, prev_weight=weight, **time_data)
-                if not gradient_regulariser is None:
-                    state, weight = gradient_regulariser(state=state, weight=weight, prev_state=prev_state, prev_weight=prev_weight)
-                if gt_exists:
-                    output[t] = aggregation_function(state=state, weight=weight, likelihood=likelihood, ground_truth=ground_truth[t], **time_data)
-                else:
-                    output[t] = aggregation_function(state=state, weight=weight, **time_data)
-            except DivergenceError as e:
-                warn(f'Detected divergence at time-step {t} with message:\n    {e} \nStopping iteration early.')
-                return output[:t - 1]
-=======
             if gt_exists:
                 temp = aggregation_function(state = state, weight = weight, likelihood = likelihood, ground_truth = ground_truth[0], **time_data)
             else:
@@ -195,7 +168,6 @@
             except DivergenceError as e:
                 warn(f'Detected divergence at time-step {t} with message:\n    {e} \nStopping iteration early.')
                 return output[:t-1]
->>>>>>> d67ec64b
         return output
 
 
@@ -204,11 +176,7 @@
         Helper class for a common case of the SIS, the particle filter (Doucet and Johansen 2008), (Chopin and Papaspiliopoulos 2020).
         Applies a resampling step prior to sampling from the proposal kernel.
     """
-<<<<<<< HEAD
-    def __init__(self, resampler: Resampler = None, SSM: FilteringModel = None, use_REINFORCE_for_proposal:bool = False) -> None:
-=======
     def __init__(self, resampler: Resampler = None, SSM: FilteringModel = None, use_REINFORCE:bool = False) -> None:
->>>>>>> d67ec64b
         """
         The standard particle filter is a special case of the SIS algorithm. We construct the particle filtering proposal by first
         resampling particles from their population, then applying a proposal kernel restricted such that the particles depend only on the
@@ -228,11 +196,7 @@
             Whether to use the REINFORCE estimator for the gradient due to the particle proposal process. Applying REINFORCE to only some components of the
             state space is not permitted with this API, such a use case would require a custom SIS process.
         """
-<<<<<<< HEAD
-        self.REINFORCE = use_REINFORCE_for_proposal
-=======
         self.REINFORCE = use_REINFORCE
->>>>>>> d67ec64b
 
         super().__init__()
         if resampler is not None:
@@ -263,28 +227,16 @@
         else:
             if self.REINFORCE:
                 def prior(n_particles, observation, **data):
-<<<<<<< HEAD
-                    state = self.initial_proposal_model.sample(batch_size = observation.size(0), n_particles = n_particles, **data)
-                    weight = (self.SSM.observation_model.score(state = state, observation = observation, **data)
-                              - self.SSM.initial_proposal_model.log_density(state = state, observation = observation, **data)
-=======
                     state = self.initial_proposal_model.sample(batch_size = observation.size(0), n_particles = n_particles, **data).detach()
                     weight = (self.SSM.observation_model.score(state = state, observation = observation, **data)
                               - self.SSM.initial_proposal_model.log_density(state = state, observation = observation, **data).detach()
->>>>>>> d67ec64b
                               + self.SSM.prior_model.log_density(state = state, **data))
                     return state, weight
             else:
                 def prior(n_particles, observation, **data):
-<<<<<<< HEAD
-                    state = self.initial_proposal_model.sample(batch_size = observation.size(0), n_particles = n_particles, **data).detach()
-                    weight = (self.SSM.observation_model.score(state = state, observation = observation, **data)
-                              - self.SSM.initial_proposal_model.log_density(state = state, observation = observation, **data).detach()
-=======
                     state = self.initial_proposal_model.sample(batch_size = observation.size(0), n_particles = n_particles, **data)
                     weight = (self.SSM.observation_model.score(state = state, observation = observation, **data)
                               - self.SSM.initial_proposal_model.log_density(state = state, observation = observation, **data)
->>>>>>> d67ec64b
                               + self.SSM.prior_model.log_density(state = state, **data))
                     return state, weight
 
@@ -303,22 +255,14 @@
         else:
             if self.REINFORCE:
                 def prop(prev_state, prev_weight, observation, **data):
-<<<<<<< HEAD
-                    new_state = self.SSM.dynamic_model.sample(prev_state = prev_state, **data).detach()
-=======
                     new_state = self.SSM.proposal_model.sample(prev_state = prev_state, **data).detach()
->>>>>>> d67ec64b
                     new_weight = (prev_weight + self.SSM.observation_model.score(state = new_state, observation = observation, **data)
                                   - self.SSM.proposal_model.log_density(state = new_state, prev_state = prev_state, observation = observation, **data).detach()
                                   + self.SSM.dynamic_model.log_density(state = new_state, prev_state = prev_state, **data))
                     return new_state, new_weight
             else:
                 def prop(prev_state, prev_weight, observation, **data):
-<<<<<<< HEAD
-                    new_state = self.SSM.dynamic_model.sample(prev_state = prev_state, **data)
-=======
                     new_state = self.SSM.proposal_model.sample(prev_state = prev_state, **data)
->>>>>>> d67ec64b
                     new_weight = (prev_weight + self.SSM.observation_model.score(state = new_state, observation = observation, **data)
                                   - self.SSM.proposal_model.log_density(state = new_state, prev_state = prev_state, observation = observation, **data)
                                   + self.SSM.dynamic_model.log_density(state = new_state, prev_state = prev_state, **data))
@@ -352,15 +296,9 @@
 
 
 class MarginalParticleFilter(SIS):
-<<<<<<< HEAD
-    def __init__(self, resampler: Resampler = None, SSM: FilteringModel = None, use_REINFORCE_for_proposal:bool = False):
-        super().__init__()
-        self.REINFORCE = use_REINFORCE_for_proposal
-=======
     def __init__(self, resampler: Resampler = None, SSM: FilteringModel = None, REINFORCE_method:str = 'none'):
         super().__init__()
         self.REINFORCE = REINFORCE_method
->>>>>>> d67ec64b
 
 
         super().__init__()
@@ -373,23 +311,13 @@
         self.resampler = resampler
         self.SSM = SSM
 
-<<<<<<< HEAD
-        if self.REINFORCE:
-            if not hasattr(SSM.prior_model, 'log_density'):
-                raise AttributeError("The prior model must implement a 'log_density' method for REINFORCE.")
-=======
         if self.REINFORCE == 'full':
             if not hasattr(SSM.prior_model, 'log_density'):
                 raise AttributeError("The prior model must implement a 'log_density' method for full REINFORCE.")
->>>>>>> d67ec64b
 
         if not hasattr(SSM.dynamic_model, 'log_density'):
             raise AttributeError("The dynamic model must implement a 'log_density' method for the marginal particle filter.")
 
-<<<<<<< HEAD
-        if self.SSM.initial_proposal_model is None:
-            if self.REINFORCE:
-=======
         identity = lambda x: x
         detach_fun = lambda x: x.detach()
 
@@ -407,7 +335,6 @@
 
         if self.SSM.initial_proposal_model is None:
             if self.REINFORCE == 'full':
->>>>>>> d67ec64b
                 def prior(n_particles, observation, **data):
                     state = self.SSM.prior_model.sample(batch_size = observation.size(0), n_particles = n_particles, **data).detach()
                     density = self.SSM.prior_model.log_density(state = state, **data)
@@ -419,44 +346,21 @@
                     weight = self.SSM.observation_model.score(state = state, observation = observation, **data)
                     return state, weight
         else:
-<<<<<<< HEAD
-            if self.REINFORCE:
-                def prior(n_particles, observation, **data):
-                    state = self.initial_proposal_model.sample(batch_size = observation.size(0), n_particles = n_particles, **data)
-                    weight = (self.SSM.observation_model.score(state = state, observation = observation, **data)
-                              - self.SSM.initial_proposal_model.log_density(state = state, observation = observation, **data)
-                              + self.SSM.prior_model.log_density(state = state, **data))
-                    return state, weight
-            else:
-                def prior(n_particles, observation, **data):
-                    state = self.initial_proposal_model.sample(batch_size = observation.size(0), n_particles = n_particles, **data).detach()
-                    weight = (self.SSM.observation_model.score(state = state, observation = observation, **data)
-                              - self.SSM.initial_proposal_model.log_density(state = state, observation = observation, **data).detach()
-                              + self.SSM.prior_model.log_density(state = state, **data))
-                    return state, weight
-=======
             def prior(n_particles, observation, **data):
                 state = detach_full(self.initial_proposal_model.sample(batch_size = observation.size(0), n_particles = n_particles, **data))
                 weight = (self.SSM.observation_model.score(state = state, observation = observation, **data)
                           - detach_full(self.SSM.initial_proposal_model.log_density(state = state, observation = observation, **data))
                           + self.SSM.prior_model.log_density(state = state, **data))
                 return state, weight
->>>>>>> d67ec64b
 
         def initial_sampler(n_particles: int, **data):
             state, weight = prior(n_particles=n_particles, **data)
             weight, likelihood = normalise(weight)
             return state, weight, likelihood
 
-<<<<<<< HEAD
-        detach_if_reinforce = lambda x: x
-        if self.REINFORCE:
-            detach_if_reinforce = lambda x: x.detach()
-=======
-
-
-
->>>>>>> d67ec64b
+
+
+
 
         if self.SSM.proposal_model is None:
             def prop(prev_state, prev_weight, observation, **data):
@@ -466,37 +370,22 @@
                 expanded_prev_state = prev_state.unsqueeze(1).expand(-1, state.size(1), -1, -1).flatten(1, 2)
                 expanded_state = state.unsqueeze(2).expand(-1, -1, state.size(1), -1).flatten(1, 2)
                 dynamic_log_density = self.SSM.dynamic_model.log_density(state=expanded_state, prev_state=expanded_prev_state, **data).reshape(state.size(0), state.size(1), state.size(1))
-<<<<<<< HEAD
-                weight = (torch.logsumexp(prev_weight.unsqueeze(1) + dynamic_log_density, dim=-1)
-                          - detach_if_reinforce(torch.logsumexp(used_weight.unsqueeze(1) + dynamic_log_density, dim=-1))
-                          + self.SSM.observation_model.score(state=state, observation=observation, **data)) + resampled_weight
-=======
                 weight = (torch.logsumexp(prev_weight.unsqueeze(1) + detach_partial(dynamic_log_density), dim=-1)
                           - detach_full(detach_partial(torch.logsumexp(used_weight.unsqueeze(1) + dynamic_log_density, dim=-1)))
                           + self.SSM.observation_model.score(state=state, observation=observation, **data))
->>>>>>> d67ec64b
                 return state, weight, resampled_weight, dynamic_log_density, dynamic_log_density
         else:
             def prop(prev_state, prev_weight, observation, **data):
                 resampled_state, resampled_weight = self.resampler(prev_state, prev_weight, **data)
-<<<<<<< HEAD
-                state = self.SSM.proposal_model.sample(prev_state=resampled_state, **data)
-=======
                 state = detach_full(self.SSM.proposal_model.sample(prev_state=resampled_state, **data))
->>>>>>> d67ec64b
                 used_weight = self.resampler.cache['used_weight']
                 expanded_prev_state = prev_state.unsqueeze(1).expand(-1, state.size(1), -1, -1).flatten(1, 2)
                 expanded_state = state.unsqueeze(2).expand(-1, -1, state.size(1), -1).flatten(1, 2)
                 dynamic_log_density = self.SSM.dynamic_model.log_density(state=expanded_state, prev_state=expanded_prev_state, **data).reshape(state.size(0), state.size(1), state.size(1))
                 proposal_log_density = self.SSM.proposal_model.log_density(state=expanded_state, prev_state=expanded_prev_state, **data).reshape(state.size(0), state.size(1), state.size(1))
                 weight = (torch.logsumexp(prev_weight.unsqueeze(1) + dynamic_log_density, dim=-1)
-<<<<<<< HEAD
-                          - torch.logsumexp(used_weight.unsqueeze(1) + proposal_log_density, dim=-1)
-                          + self.SSM.observation_model.score(state=state, observation=observation, **data)) + resampled_weight
-=======
                           - detach_full(torch.logsumexp(used_weight.unsqueeze(1) + proposal_log_density, dim=-1))
                           + self.SSM.observation_model.score(state=state, observation=observation, **data))
->>>>>>> d67ec64b
                 return state, weight, resampled_weight, dynamic_log_density, proposal_log_density
 
         if isinstance(self.resampler, ConditionalResampler):
@@ -579,15 +468,9 @@
             The generator to track the resampling rng.
         """
         if multinomial:
-<<<<<<< HEAD
-            super().__init__(MultinomialResampler(resampling_generator), SSM, False)
-        else:
-            super().__init__(SystematicResampler(resampling_generator), SSM, False)
-=======
             super().__init__(MultinomialResampler(resampling_generator), SSM, 'none')
         else:
             super().__init__(SystematicResampler(resampling_generator), SSM, 'none')
->>>>>>> d67ec64b
 
         temp = copy(self.proposal)
         self.proposal = lambda prev_state, prev_weight, **data: temp(prev_state.detach(), prev_weight.detach(), **data)
@@ -624,10 +507,6 @@
             super().__init__(SystematicResampler(resampling_generator), SSM, False)
 
 
-<<<<<<< HEAD
-
-=======
->>>>>>> d67ec64b
 class MarginalStraightThroughDPF(MarginalParticleFilter):
     """
         Similar to the DPF but the gradient of the state is passed through resampling without modification. (T. Le et al. 'Auto-encoding sequential monte carlo' 2018,
@@ -655,15 +534,9 @@
             The generator to track the resampling rng.
         """
         if multinomial:
-<<<<<<< HEAD
-            super().__init__(MultinomialResampler(resampling_generator), SSM, False)
-        else:
-            super().__init__(SystematicResampler(resampling_generator), SSM, False)
-=======
             super().__init__(MultinomialResampler(resampling_generator), SSM, 'none')
         else:
             super().__init__(SystematicResampler(resampling_generator), SSM, 'none')
->>>>>>> d67ec64b
 
 
 class SoftDPF(ParticleFilter):
@@ -710,11 +583,7 @@
                  resampling_generator: torch.Generator = torch.default_generator,
                  multinomial: bool = False) -> None:
         """
-<<<<<<< HEAD
-        Differentiable particle filter with soft-resampling.
-=======
         Differentiable marginal particle filter with soft-resampling.
->>>>>>> d67ec64b
 
         Parameters
         ----------
@@ -810,9 +679,6 @@
                  resampling_generator: torch.Generator = torch.default_generator,
                  multinomial = False) -> None:
         """
-<<<<<<< HEAD
-        Differentiable particle filter with stop-gradient resampling.
-=======
         Differentiable particle filter with marginalised stop-gradient resampling.
 
         Parameters
@@ -845,7 +711,6 @@
                  multinomial = False) -> None:
         """
         Differentiable particle filter with marginalised stop-gradient resampling.
->>>>>>> d67ec64b
 
         Parameters
         ----------
@@ -865,10 +730,10 @@
         In the current implementation, this filter is the only case where taking an SSM with a null proposal is not equivalent to the bootstrap formulation.
         """
         if multinomial:
-<<<<<<< HEAD
-            super().__init__(MultinomialResampler(resampling_generator), SSM, True)
+            super().__init__(MultinomialResampler(resampling_generator), SSM, 'full')
             return
-        super().__init__(SystematicResampler(resampling_generator), SSM, True)
+        super().__init__(SystematicResampler(resampling_generator), SSM, 'full')
+
 
 class KernelDPF(ParticleFilter):
 
@@ -923,15 +788,18 @@
             kernel: KernelMixture
                 The kernel mixture to convolve over the particles to form the KDE sampling distribution.
 
-=======
-            super().__init__(MultinomialResampler(resampling_generator), SSM, 'full')
-            return
-        super().__init__(SystematicResampler(resampling_generator), SSM, 'full')
-
-
-class KernelDPF(ParticleFilter):
-
-    def __init__(self, SSM: FilteringModel = None, kernel: KernelMixture = None, use_REINFORCE_for_proposal:bool = False) -> None:
+            Returns
+            -------
+            kernel_resampler: Callable[[Tensor, Tensor], Tuple[Tensor, Tensor, Tensor]]:
+                A Module whose forward method implements kernel resampling.
+        """
+
+        super().__init__(VariationalResampler(), SSM)
+
+
+class SVGDKernelDPF(ParticleFilter):
+
+    def __init__(self, SSM: FilteringModel = None, kernel: KernelMixture = None, lr:float=1e-2, alpha:float=0.9, iterations:int=100, *, initial_proposal: ImportanceSampler = None, proposal: ImportanceKernel = None) -> None:
         """
             Differentiable particle filter with mixture kernel resampling (Younis and Sudderth 'Differentiable and Stable Long-Range Tracking of Multiple Posterior Modes' 2024).
 
@@ -958,69 +826,6 @@
         if kernel is None:
             raise ValueError('Must specify a kernel mixture')
 
-        super().__init__(KernelResampler(kernel), SSM, use_REINFORCE_for_proposal)
-
-
-class VariationalDPF(ParticleFilter):
-
-    def __init__(self, SSM: FilteringModel = None) -> None:
-        """
-            Differentiable particle filter with mixture kernel resampling (Younis and Sudderth 'Differentiable and Stable Long-Range Tracking of Multiple Posterior Modes' 2024).
-
-
-
-            Parameters
-            ----------
-            SSM: FilteringModel
-                A FilteringModel that represents the SSM (and optionally a proposal model). See the documentation of FilteringModel for more complete information.
-                If this parameter is not None then the values of initial_proposal and proposal are ignored.
-            initial_proposal: ImportanceSampler
-                Importance sampler for the initial distribution, takes the number of particles and the data at time 0,
-                and returns the importance sampled state and weights
-            proposal: ImportanceKernel
-                Importance sampler for the proposal kernel, takes the state, weights and data and returns the new states and weights.
-            kernel: KernelMixture
-                The kernel mixture to convolve over the particles to form the KDE sampling distribution.
-
->>>>>>> d67ec64b
-            Returns
-            -------
-            kernel_resampler: Callable[[Tensor, Tensor], Tuple[Tensor, Tensor, Tensor]]:
-                A Module whose forward method implements kernel resampling.
-        """
-
-        super().__init__(VariationalResampler(), SSM)
-
-
-class SVGDKernelDPF(ParticleFilter):
-
-    def __init__(self, SSM: FilteringModel = None, kernel: KernelMixture = None, lr:float=1e-2, alpha:float=0.9, iterations:int=100, *, initial_proposal: ImportanceSampler = None, proposal: ImportanceKernel = None) -> None:
-        """
-            Differentiable particle filter with mixture kernel resampling (Younis and Sudderth 'Differentiable and Stable Long-Range Tracking of Multiple Posterior Modes' 2024).
-
-
-
-            Parameters
-            ----------
-            SSM: FilteringModel
-                A FilteringModel that represents the SSM (and optionally a proposal model). See the documentation of FilteringModel for more complete information.
-                If this parameter is not None then the values of initial_proposal and proposal are ignored.
-            initial_proposal: ImportanceSampler
-                Importance sampler for the initial distribution, takes the number of particles and the data at time 0,
-                and returns the importance sampled state and weights
-            proposal: ImportanceKernel
-                Importance sampler for the proposal kernel, takes the state, weights and data and returns the new states and weights.
-            kernel: KernelMixture
-                The kernel mixture to convolve over the particles to form the KDE sampling distribution.
-
-            Returns
-            -------
-            kernel_resampler: Callable[[Tensor, Tensor], Tuple[Tensor, Tensor, Tensor]]:
-                A Module whose forward method implements kernel resampling.
-        """
-        if kernel is None:
-            raise ValueError('Must specify a kernel mixture')
-
         super().__init__(SVGD_kernel_resampling(kernel, lr, alpha, iterations), SSM)
 
 class AuxiliaryDPF(ParticleFilter):
