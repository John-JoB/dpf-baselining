--- conflicted
+++ resolved
@@ -103,8 +103,4 @@
 
 
 
-<<<<<<< HEAD
-# df_out = save_sim_obs_to_file(save_path, sim, observations);
-=======
-df_out = save_sim_obs_to_file(save_path, sim, observations, H, R);
->>>>>>> c91ab86e
+df_out = save_sim_obs_to_file(save_path, sim, observations, H, R);